--- conflicted
+++ resolved
@@ -247,25 +247,19 @@
     }
   }
 
-<<<<<<< HEAD
-=======
   // Validate the minimum url expiration timestamp, and set it to None if it's invalid.
   // It's considered valid only when it gives enough time for the client to read data out of the
   // pre-signed url. If not valid, we will use the spark config to decide the refresh schedule, and
   // if the url expired before that, we'll leverage the driver log to debug why the expiration
   // timestamp is invalid.
->>>>>>> 44bab624
   private def validateMinUrlExpirationTimestamp(inputTimestamp: Option[Long] = None): Unit = {
     synchronized {
       if (inputTimestamp.isDefined) {
         minUrlExpirationTimestamp = inputTimestamp
       }
-<<<<<<< HEAD
 
       // scalastyle:off println
       Console.println(s"----[linzhou]----validating, exp:${formatTs(minUrlExpirationTimestamp)}")
-=======
->>>>>>> 44bab624
       if (!CachedTableManager.INSTANCE.isValidUrlExpirationTime(minUrlExpirationTimestamp)) {
         // reset to None to indicate that it's not a valid url expiration timestamp.
         minUrlExpirationTimestamp = None
@@ -287,15 +281,11 @@
             (version == endOffset.tableVersion && index <= endOffset.index)
       }
       sortedFetchedFiles = sortedFetchedFiles.drop(fileActions.size)
-<<<<<<< HEAD
       Console.println(s"----[linzhou]----popFiles, expTs:${minUrlExpirationTimestamp}")
-=======
->>>>>>> 44bab624
       (fileActions, lastQueryTableTimestamp, minUrlExpirationTimestamp)
     }
   }
 
-<<<<<<< HEAD
   private def formatTs(ts: Option[Long]): String = {
     if (ts.isDefined) {
       return formatTs(ts.get)
@@ -307,8 +297,6 @@
     return new java.text.SimpleDateFormat("yyyy-MM-dd HH:mm:ss").format(ts)
   }
 
-=======
->>>>>>> 44bab624
   // Function to be called in latestRefreshFunc, to refresh the pre-signed urls in
   // sortedFetchedFiles. newIdToUrl contains the refreshed urls.
   private def refreshSortedFetchedFiles(
@@ -319,7 +307,6 @@
     synchronized {
       logInfo(s"Refreshing sortedFetchedFiles(size: ${sortedFetchedFiles.size}) with newIdToUrl(" +
         s"size: ${newIdToUrl.size}).")
-<<<<<<< HEAD
       Console.println(s"----[linzhou]----Refreshing sortedFetchedFiles(size: " +
         s"${sortedFetchedFiles.size}) with newIdToUrl(size: ${newIdToUrl.size})." +
         s"new expiration: ${formatTs(newMinUrlExpiration)}")
@@ -327,10 +314,6 @@
       lastQueryTableTimestamp = queryTimestamp
       minUrlExpirationTimestamp = newMinUrlExpiration
       Console.println(s"----[linzhou]----validating, exp:${formatTs(minUrlExpirationTimestamp)}")
-=======
-      lastQueryTableTimestamp = queryTimestamp
-      minUrlExpirationTimestamp = newMinUrlExpiration
->>>>>>> 44bab624
       if (!CachedTableManager.INSTANCE.isValidUrlExpirationTime(minUrlExpirationTimestamp)) {
         // reset to None to indicate that it's not a valid url expiration timestamp.
         minUrlExpirationTimestamp = None
@@ -378,11 +361,8 @@
       }
       logInfo(s"Refreshed ${numUrlsRefreshed} urls in sortedFetchedFiles(size: " +
         s"${sortedFetchedFiles.size}).")
-<<<<<<< HEAD
       Console.println(s"----[linzhou]----Refreshed ${numUrlsRefreshed} urls in " +
         s"sortedFetchedFiles(size: ${sortedFetchedFiles.size}).")
-=======
->>>>>>> 44bab624
     }
   }
 
@@ -753,15 +733,10 @@
       params.profileProvider,
       latestRefreshFunc,
       if (urlExpirationTimestamp.isDefined) {
-<<<<<<< HEAD
         Console.println(s"----[linzhou]----register, url exp:${formatTs(urlExpirationTimestamp)}:")
         urlExpirationTimestamp.get
       } else {
         Console.println(s"----[linzhou]----register, quetyTs:${formatTs(lastQueryTimestamp)}")
-=======
-        urlExpirationTimestamp.get
-      } else {
->>>>>>> 44bab624
         lastQueryTimestamp + CachedTableManager.INSTANCE.preSignedUrlExpirationMs
       }
     )
